# Changelog

All notable changes to this project will be documented in this file.

The format is based on [Keep a Changelog](https://keepachangelog.com/en/1.0.0/).

## [Unreleased]

<<<<<<< HEAD
### Changed

- Added SpanKind to Getting Started guide and simple sample application in order
  to provide a better New Relic UI experience.
=======
## [0.17.0] - 2021-03-02

### Changed

- Upgrade `go.opentelemetry.io/otel*` to v0.17.0 and `github.com/newrelic/newrelic-telemetry-sdk-go` to v0.5.2.
  ([#63](https://github.com/newrelic/opentelemetry-exporter-go/pull/63))
>>>>>>> 68709d67

## [0.15.1] - 2021-01-26

### Changed

- Upgraded `go.opentelemetry.io/otel*` dependencies to v0.16.0. ([#48](https://github.com/newrelic/opentelemetry-exporter-go/pull/48))

### Added

- Added Getting Started guide with sample application. ([#44](https://github.com/newrelic/opentelemetry-exporter-go/pull/44), [#49](https://github.com/newrelic/opentelemetry-exporter-go/pull/49))

## [0.14.0] - 2020-12-04

### Changed

- Upgrade `go.opentelemetry.io/otel*` to v0.14.0. ([#40](https://github.com/newrelic/opentelemetry-exporter-go/pull/40))

## [0.13.0] - 2020-10-28

### Added

- Support for metrics (#10)
- Version number has been modified to track the version numbers of the
  go.opentelemetry.io/otel upstream library.

### Changed

- Updated to use version 0.13.0 of the go.opentelemetry.io/otel packages. (#30)
- Standardized CHANGELOG.md format. When making changes to this project, add
  human-readable summaries of what you've done to the "Unreleased" section
  above. When creating a release, move that information into a new release
  section in this document. (#35)

## [0.1.0] - 2019-12-31

First release!

[Unreleased]: https://github.com/newrelic/opentelemetry-exporter-go/compare/v0.15.0...HEAD
[0.15.0]: https://github.com/newrelic/opentelemetry-exporter-go/compare/v0.14.0...v0.15.0
[0.14.0]: https://github.com/newrelic/opentelemetry-exporter-go/compare/v0.13.0...v0.14.0
[0.13.0]: https://github.com/newrelic/opentelemetry-exporter-go/compare/v0.1.0...v0.13.0
[0.1.0]: https://github.com/newrelic/opentelemetry-exporter-go/releases/tag/v0.1.0<|MERGE_RESOLUTION|>--- conflicted
+++ resolved
@@ -6,19 +6,17 @@
 
 ## [Unreleased]
 
-<<<<<<< HEAD
 ### Changed
 
 - Added SpanKind to Getting Started guide and simple sample application in order
   to provide a better New Relic UI experience.
-=======
+
 ## [0.17.0] - 2021-03-02
 
 ### Changed
 
 - Upgrade `go.opentelemetry.io/otel*` to v0.17.0 and `github.com/newrelic/newrelic-telemetry-sdk-go` to v0.5.2.
   ([#63](https://github.com/newrelic/opentelemetry-exporter-go/pull/63))
->>>>>>> 68709d67
 
 ## [0.15.1] - 2021-01-26
 
