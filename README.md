[![Community Plus header](https://github.com/newrelic/opensource-website/raw/master/src/images/categories/Community_Plus.png)](https://opensource.newrelic.com/oss-category/#community-plus)

# New Relic Go OpenTelemetry exporter [![GoDoc](https://godoc.org/github.com/newrelic/opentelemetry-exporter-go/newrelic?status.svg)](https://godoc.org/github.com/newrelic/opentelemetry-exporter-go/newrelic)

The `"github.com/newrelic/opentelemetry-exporter-go/newrelic"` package
provides an exporter for sending OpenTelemetry data to New Relic.  Currently,
<<<<<<< HEAD
traces and the latest metric instruments (as of v0.19 of Open Telemetry) are
=======
traces and the latest metric instruments (as of v0.19 of Open Telemetry for Go) are
>>>>>>> ce9292a7
supported.


## **Getting Started**

### **Go OpenTelemetry**

OpenTelemetry is a set of vendor-neutral tools, APIs, SDKs, and an optional collector service for capturing distributed traces and metrics from your application. New Relic’s Go OpenTelemetry Exporter makes it easy for you to export your captured data to your New Relic account.

To help you get started, this guide shows you how to set up a tiny Go application to send spans and metrics to New Relic. If you have an application that already uses an existing framework like [gin](https://github.com/gin-gonic/gin) or [beego](https://beego.me/), it’s worth your time to go through the steps below, and then check out the [many auto-instrumentation options in the opentelemetry-go-contrib repository](https://github.com/open-telemetry/opentelemetry-go-contrib/tree/master/instrumentation#instrumentation).

### **Get Started**
Here’s what you need to get started exporting OpenTelemetry spans and metrics to New Relic:
* Make sure you have signed up for a [New Relic account](https://docs.newrelic.com/docs/accounts/accounts-billing/account-setup/create-your-new-relic-account).
* Obtain an [Insights Event Insert API Key](https://docs.newrelic.com/docs/telemetry-data-platform/ingest-manage-data/ingest-apis/use-event-api-report-custom-events#) to send spans and metrics to New Relic. (In that guide, you only need to proceed as far as obtaining a new key, the rest of the steps are optional.)

At this point, you have a couple of alternatives:
* If you just want to see it working quickly, we have a tiny sample application set up for you [right here](examples/simple), already set up to export data to your New Relic account. Once you have it checked out, skip to [Running the sample application](#Running-the-sample-application) in this document.
* If you’re starting from scratch, review the Go OpenTelemetry [Getting Started Guide](https://opentelemetry.io/docs/go/getting-started/). This excellent guide will walk you through creating a tiny sample application that generates spans and metrics, and outputs text to your terminal. Then [modify your sample application](#Modify-the-OpenTelemetry-sample-application) to send data to New Relic using the instructions below.

Lastly, [view your data in the New Relic One UI](#View-your-data-in-the-New-Relic-One-UI). Very satisfying!

### **Modify the OpenTelemetry sample application**
Here’s what to do to switch out the text-based exporter defined in the Go OpenTelemetry SIG’s [Getting Started Guide](https://opentelemetry.io/docs/go/getting-started/) with the New Relic OpenTelemetry Exporter for Go.

There are three steps to get it reporting to New Relic:

1. replace an import statement, and add some imports
1. instantiate a ```newrelic``` exporter with some configuration options
1. set the span.kind for a better UI experience in New Relic


Full source of this modified sample application is available in examples/simple/main.go.

1. Replace the exporter import clause. Switch this:

   ```go
   "go.opentelemetry.io/otel/exporters/stdout"
   ```

   ...with this:

   ```go
   "github.com/newrelic/opentelemetry-exporter-go/newrelic"
   ```

   You'll also need to add some imports, if they're missing:
   ```
   "os"
   "fmt"
   "github.com/newrelic/newrelic-telemetry-sdk-go/telemetry"
   ```


2. Rather than instantiate a ```stdout``` exporter, instantiate a ```newrelic``` exporter. Replace this:

   ```go
    exporter, err := stdout.NewExporter(
        stdout.WithPrettyPrint(),
    )
    if err != nil {
        log.Fatalf("failed to initialize stdout export pipeline: %v", err)
    }
    ctx := context.Background()
   ```
   ...with this:

   ```go
	apiKey, ok := os.LookupEnv("NEW_RELIC_API_KEY")
	if !ok {
		fmt.Println("Missing NEW_RELIC_API_KEY required for New Relic OpenTelemetry Exporter")
		os.Exit(1)
	}

	exporter, err := newrelic.NewExporter(
		"Simple OpenTelemetry Service",
		apiKey,
		telemetry.ConfigBasicErrorLogger(os.Stderr),
		telemetry.ConfigBasicDebugLogger(os.Stderr),
		telemetry.ConfigBasicAuditLogger(os.Stderr),
	)
	if err != nil {
		fmt.Printf("Failed to instantiate New Relic OpenTelemetry exporter: %v\n", err)
		os.Exit(1)
	}

	ctx := context.Background()
	defer exporter.Shutdown(ctx)
   ```

   There are four things to notice above:

   * The configuration reads the [Insights Insert Key](https://docs.newrelic.com/docs/telemetry-data-platform/ingest-manage-data/ingest-apis/use-event-api-report-custom-events#) you obtained earlier from an environment variable called ```NEW_RELIC_API_KEY```. Keep this key safe from others, since it’s both identification and authentication in one handy token.

   * This exporter uses ```Simple OpenTelemetry Service``` as its service name. This is the name you will see in the New Relic One UI.

   * The configuration turns on all the logging it can for the purposes of this demo. To have a more silent exporter with lower overhead, remove those three lines.

   * Once we have the context (```ctx```), we defer the Shutdown function so the exporter has a chance to flush any accumulated data to the New Relic [Metrics and Traces](https://newrelic.com/platform/telemetry-data-101) endpoints.

3. This example generates a parent span and a child span. For the parent, set
   the kind of span to "server" to get the best experience in the New Relic UI.

   Change:

   ```
   		ctx, span = tracer.Start(ctx, "operation")
   ```
   ...to:

   ```
   		ctx, span = tracer.Start(ctx, "operation",
   			trace.WithSpanKind(trace.SpanKindServer))
   ```

You’re now set! If you’re not using go mod, you’ll need to download the exporter using the go get command:

```
go get github.com/newrelic/opentelemetry-exporter-go
```

### **Running the sample application**
To see it in action, just use go run with the [Insights Insert API Key](https://docs.newrelic.com/docs/telemetry-data-platform/ingest-manage-data/ingest-apis/use-event-api-report-custom-events#) set in the environment:

```
NEW_RELIC_API_KEY=NRII-REPLACE_THIS_KEY run main.go
```

Note that the key above isn’t a valid key -- replace it with your own.

Run that line a couple of times to send some data into New Relic.

### **View your data in the New Relic One UI**

**To see span data**

Go to the [New Relic One UI](https://one.newrelic.com) in your web browser, click the magnifying glass in the upper right corner and type your service name, which is ```Simple OpenTelemetry Service``` if you didn't change it from the example. New Relic searches through everything your user has permissions to see and will show you a link to the application. If you’re using a web framework, you’ll see a Summary overview containing response time, throughput, and errors. To see just the spans, click the “Distributed Tracing” header on the left.

![Image of Span Data in New Relic One](examples/simple/screenshot01.png)

**To see metric data**

Go to the [New Relic One UI](https://one.newrelic.com) in your web browser, click the "Query your data" link in the upper right corner, select your account, and then try this query:
SELECT * FROM Metric where entity.name like 'Simple OpenTelemetry Service'


![Image of Span Data in New Relic One](examples/simple/screenshot02.png)

For more tips on how to find and query your data in New Relic, see [Find trace/span data](https://docs.newrelic.com/docs/understand-dependencies/distributed-tracing/trace-api/introduction-trace-api#view-data).

For general querying information, see:
- [Query New Relic data](https://docs.newrelic.com/docs/using-new-relic/data/understand-data/query-new-relic-data)
- [Intro to NRQL](https://docs.newrelic.com/docs/query-data/nrql-new-relic-query-language/getting-started/introduction-nrql)

## **This exporter is built on alpha software**

This exporter is built with the alpha release of OpenTelemetry Go client. Due
to the rapid development of OpenTelemetry, this exporter does not guarantee
compatibility with future releases of the OpenTelemetry APIs. Additionally,
this exporter may introduce changes that are not backwards compatible without a
major version increment. We will strive to ensure backwards compatibility when
a stable version of the OpenTelemetry Go client is released.


## **Support**

Should you need assistance with New Relic products, you are in good hands with several support channels.

If the issue has been confirmed as a bug or is a feature request, file a GitHub issue.

**Support Channels**

* [New Relic Documentation](https://docs.newrelic.com/docs/integrations/open-source-telemetry-integrations/opentelemetry/introduction-opentelemetry-new-relic/): Comprehensive guidance for using our platform
* [New Relic Community](https://discuss.newrelic.com/tag/goagent): The best place to engage in troubleshooting questions
* [New Relic Developer](https://developer.newrelic.com/): Resources for building a custom observability applications
* [New Relic University](https://learn.newrelic.com/): A range of online training for New Relic users of every level


## **Privacy**

At New Relic we take your privacy and the security of your information seriously, and are committed to protecting your information. We must emphasize the importance of not sharing personal data in public forums, and ask all users to scrub logs and diagnostic information for sensitive information, whether personal, proprietary, or otherwise.

We define “Personal Data” as any information relating to an identified or identifiable individual, including, for example, your name, phone number, post code or zip code, Device ID, IP address, and email address.

For more information, review [New Relic’s General Data Privacy Notice](https://newrelic.com/termsandconditions/privacy).


## **Contribute**

We encourage your contributions to improve opentelemetry-exporter-go! Keep in mind that when you submit your pull request, you'll need to sign the CLA via the click-through using CLA-Assistant. You only have to sign the CLA one time per project.

If you have any questions, or to execute our corporate CLA (which is required if your contribution is on behalf of a company), drop us an email at opensource@newrelic.com.

**A note about vulnerabilities**

As noted in our [security policy](../../security/policy), New Relic is committed to the privacy and security of our customers and their data. We believe that providing coordinated disclosure by security researchers and engaging with the security community are important means to achieve our security goals.

If you believe you have found a security vulnerability in this project or any of New Relic's products or websites, we welcome and greatly appreciate you reporting it to New Relic through [HackerOne](https://hackerone.com/newrelic).

If you would like to contribute to this project, review [these guidelines](./CONTRIBUTING.md).

To [all contributors](<LINK TO contributors>), we thank you!  Without your contribution, this project would not be what it is today.  We also host a community project page dedicated to [Project Name](<LINK TO https://opensource.newrelic.com/projects/... PAGE>).


## **License**

opentelemetry-exporter-go is licensed under the [Apache 2.0](http://apache.org/licenses/LICENSE-2.0.txt) License.


## **Limitations**

The New Relic Telemetry APIs are rate limited. Please reference the
documentation for [New Relic Metrics
API](https://docs.newrelic.com/docs/introduction-new-relic-metric-api) and [New
Relic Trace API requirements and
limits](https://docs.newrelic.com/docs/apm/distributed-tracing/trace-api/trace-api-general-requirements-limits)
on the specifics of the rate limits.<|MERGE_RESOLUTION|>--- conflicted
+++ resolved
@@ -4,11 +4,7 @@
 
 The `"github.com/newrelic/opentelemetry-exporter-go/newrelic"` package
 provides an exporter for sending OpenTelemetry data to New Relic.  Currently,
-<<<<<<< HEAD
-traces and the latest metric instruments (as of v0.19 of Open Telemetry) are
-=======
 traces and the latest metric instruments (as of v0.19 of Open Telemetry for Go) are
->>>>>>> ce9292a7
 supported.
 
 
